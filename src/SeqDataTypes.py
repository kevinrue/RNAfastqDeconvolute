__author__ = 'David Magee, Carolina Correia, and Kevin Rue-Albrecht'
__copyright__ = "Copyright 2014, GPLv2"

"""Empty docstring
"""

# Module fuzzysearch allows approximate matching of a substring within a larger string
import fuzzysearch
# Custom Module which contains a few functions for approximate matching
import ApproxMatch

class Read:
    """Sequenced read and associated data"""

    def __init__(self, header_line, sequence_line, separator_line, quality_line):
        """Constructor for Read"""
        self.header_line = header_line
        self.sequence_line = sequence_line
        self.separator_line = separator_line
        self.quality_line = quality_line
        # If acceptable quality then set to True, otherwise set to False
        # Defaults to True (if no quality check is done, quality is assumed to be good)
        self.quality_status = True
        # If adapter is present then set to True, otherwise set to False
        # Defaults to False (if no adapter check is done, it is assumed to be absent)
        self.adapter_present = False
    def trim(self, start, stop):
        """Crops the read sequence and associated quality_line keeping positions start to stop.
        Be careful to give the positions in Python position numbering (starts at 0). The pain of calculating the proper
        coordinates before calling the function will save a lot of time avoiding re-calculating them every time the
        function is called.

        Args:
            self, start, stop

        Returns:
            None
        """
        # Trims the sequence line to the desired window
        self.sequence_line = self.sequence_line[start:stop]
        # Trims the quality line to the same window
        self.quality_line = self.quality_line[start:stop]

    def define_quality_status(self, ascii_phred_threshold, max_bases):
        """Sets the quality_status attribute according to whether stricly more than percentage of bases in the read are
         strictly below phred.
         Be careful to give a threshold that is the desired minimal Phred score -1. The reason can be demonstrated with
         the extreme example where the read has the minimal number of bases at the minimal score or higher. The pain of
         calculating the proper coordinates before calling the function will save a lot of time avoiding re-calculating
         them every time the function is called.

        :rtype : None
        Args:
            self, phred, percentage

        Returns:
            None
        """
<<<<<<< HEAD
        # Count how many of each symbol are present
        # this will crash for unexpected characters in the quality line
        # the range was defined/hard-coded in the main script (Processing_paired_reads.py) and may need to be updated 
        # with the technology. The expected range is limited to avoid many ASCII with 0 ascii_counts.
        for symbol in self.quality_line:
            ascii_counts[symbol] += 1
        # Search the smallest ascii with non-zero count
        ascii_index = 0
        while ascii_index < length_alphabet and ascii_counts[quality_alphabet[ascii_index]]==0 :
            ascii_index += 1
        # Return an error and exit if no count was found
        if ascii_index == len(ascii_counts):
            print("Error: No count found for any ASCII symbol in quality line: ", ascii_counts)
            sys.exit(3)
        #print("Test: ascii_counts: ", ascii_counts)
        #print("Test: ascii_counts(sum of values): ", sum(ascii_counts.values()))
        # Given max_bases allowed under Phred threshold, add up the poor quality bases until max_bases is reached
        # and if the corresponding Phred (percentile) is below the threshold, then it means max_bases is exceeded
        while max_bases > 0:
            #print("Test: max_bases: ", max_bases)
            #print("Test: symbol: \"%s\" ascii_counts: %i" % (quality_alphabet[ascii_index], ascii_counts[quality_alphabet[ascii_index]]))
            if ascii_counts[quality_alphabet[ascii_index]] > max_bases:
                break
            max_bases -= ascii_counts[quality_alphabet[ascii_index]]
            ascii_index += 1
            while ascii_index < length_alphabet and ascii_counts[quality_alphabet[ascii_index]]==0 :
                ascii_index += 1
        #print("Test:  max_bases_left = %i, Phred_score = %i, Ascii_value=%i\n" % (max_bases, ascii_index, ascii_index+ord(quality_alphabet[0])))
        if ascii_index < threshold:
            self.quality_status = False
=======
        # For each base quality score
        for quality in reversed(self.quality_line):
            # if the score if below the threshold
            if quality < ascii_phred_threshold:
                # count the base as poor quality
                max_bases -= 1
                # if the number of bases below the allowed Phred is large than the allowed number of bases
                if max_bases == -1:
                    # set the quality status to False to mark the read for exclusion
                    self.quality_status = False
                    break
                    # otherwise, leave the quality status field to True to continue processing the read
>>>>>>> a4f7200c

    def define_adapter_presence_substitutions_only(self, adapter, max_substitutions):
        """Sets the adapter_absent attribute according to whether a match is found with a number of substitutions
        less or equal to
        edit_threshold.

        :rtype : None
        Args:
            self, adapter, edit_threshold

        Returns:
            None

        Args:
            self, adapter, max_substitutions

        Returns:
            None
        """
        # Solves the straightforward case where the adapter is exactly present in the read
        #if adapter in self.sequence_line:
        #    self.adapter_present = True
        #    return
        # Otherwise, look for an approximate match of the adapter, less than max_substitutions different
        # First do a preliminary (hopefully faster) check whether the adapter is present as an approximate match in
        # the read sequence within a Levenshtein distance equal to the allowed number of substitutions
        # Two sequences less than N substitutions apart are automatically less than a N edits apart (the reciprocal
        # is not true). If the Levenshtein code is faster, then it will save a lot of time pre-filtering adapters
        # within the Levenshtein distance, which are much more likely to contain adapters. The slower code checking
        # the mismatch distance will then be called on these pre-filtered reads to confirm whether it is an actual
        # substituted match or if the Levensthein match involved insertions and deletions
        # If 1 or more approximate matches of the adapter were found within a Levenshtein distance of max_substitutions
        if fuzzysearch.susbstitutions_only.has_near_match_substitutions_ngrams(adapter, self.sequence_line, max_substitutions):
            self.adapter_present = True
            return
        # The simple fact of arriving here proves that no match was found, therefore leave the adapter
        # presence to False and simply leave the function

    def __str__(self):
        """This function defines the string representation displayed when calling the print function on a Read object"""
        # Uses the new-line separator of the operating system running this script to separate the different elements of
        # the read on different lines at the screen.
        return b"\n".join([self.header_line, self.sequence_line, self.separator_line, self.quality_line]).decode('ascii')
        # returns the header line, sequence line, separator line and quality line of the read on separate lines


class ReadPair:
    """Sequenced read mates and associated data."""

    def __init__(self, forward_read, reverse_read):
        """Constructor for ReadPair"""
        self.forward_read = forward_read
        self.reverse_read = reverse_read
        # If the read was assigned to a sample then set to the sample_id, otherwise set to False
        # Default to False (unassigned read)
        self.sample = False

    def trim(self, start, stop):
        """Crops the read sequence and associated quality_line keeping positions start to stop.
        Be careful to give the positions in Python position numbering (starts at 0). The pain of calculating the proper
        coordinates before calling the function will save a lot of time avoiding re-calculating them every time the
        function is called.

        Args:
            self, start, stop

        Returns:
            None
        """
        self.forward_read.trim(start, stop)
        self.reverse_read.trim(start, stop)


    def __str__(self):
        """String representation of the read pair.

        Args:


        Returns:
            None
        """
        return "%s\n%s" % (self.forward_read, self.reverse_read)


class Adapter:
    """Adapter sequence and associated data"""

    def __init__(self, identifier, sequence, mate):
        """Constructor for Adapter"""
        self.identifier = identifier.encode('ascii')
        self.sequence = sequence.encode('ascii')
        self.mate = mate

    def __str__(self):
        """This function defines a string representation displayed when calling the print function on an Adapter
        object"""
        # Uses the tab separator to separate the different elements of the Adapter
        return '\t'.join([self.sequence.decode('ascii'), self.identifier.decode('ascii'), self.mate])
        # returns the header line, sequence line, separator line and quality line of the read on separate lines
<|MERGE_RESOLUTION|>--- conflicted
+++ resolved
@@ -56,38 +56,6 @@
         Returns:
             None
         """
-<<<<<<< HEAD
-        # Count how many of each symbol are present
-        # this will crash for unexpected characters in the quality line
-        # the range was defined/hard-coded in the main script (Processing_paired_reads.py) and may need to be updated 
-        # with the technology. The expected range is limited to avoid many ASCII with 0 ascii_counts.
-        for symbol in self.quality_line:
-            ascii_counts[symbol] += 1
-        # Search the smallest ascii with non-zero count
-        ascii_index = 0
-        while ascii_index < length_alphabet and ascii_counts[quality_alphabet[ascii_index]]==0 :
-            ascii_index += 1
-        # Return an error and exit if no count was found
-        if ascii_index == len(ascii_counts):
-            print("Error: No count found for any ASCII symbol in quality line: ", ascii_counts)
-            sys.exit(3)
-        #print("Test: ascii_counts: ", ascii_counts)
-        #print("Test: ascii_counts(sum of values): ", sum(ascii_counts.values()))
-        # Given max_bases allowed under Phred threshold, add up the poor quality bases until max_bases is reached
-        # and if the corresponding Phred (percentile) is below the threshold, then it means max_bases is exceeded
-        while max_bases > 0:
-            #print("Test: max_bases: ", max_bases)
-            #print("Test: symbol: \"%s\" ascii_counts: %i" % (quality_alphabet[ascii_index], ascii_counts[quality_alphabet[ascii_index]]))
-            if ascii_counts[quality_alphabet[ascii_index]] > max_bases:
-                break
-            max_bases -= ascii_counts[quality_alphabet[ascii_index]]
-            ascii_index += 1
-            while ascii_index < length_alphabet and ascii_counts[quality_alphabet[ascii_index]]==0 :
-                ascii_index += 1
-        #print("Test:  max_bases_left = %i, Phred_score = %i, Ascii_value=%i\n" % (max_bases, ascii_index, ascii_index+ord(quality_alphabet[0])))
-        if ascii_index < threshold:
-            self.quality_status = False
-=======
         # For each base quality score
         for quality in reversed(self.quality_line):
             # if the score if below the threshold
@@ -100,7 +68,6 @@
                     self.quality_status = False
                     break
                     # otherwise, leave the quality status field to True to continue processing the read
->>>>>>> a4f7200c
 
     def define_adapter_presence_substitutions_only(self, adapter, max_substitutions):
         """Sets the adapter_absent attribute according to whether a match is found with a number of substitutions
@@ -192,6 +159,9 @@
     def __init__(self, identifier, sequence, mate):
         """Constructor for Adapter"""
         self.identifier = identifier.encode('ascii')
+        #print("Test: identifier_read: %s" % identifier)
+        #print("Test: identifier_ascii: %s" % self.identifier)
+        #print("Test: identifier_decoded: %s" % self.identifier.decode("ascii"))
         self.sequence = sequence.encode('ascii')
         self.mate = mate
 
